[package]
name = "tokio-io-pool"
version = "0.2.0-alpha.1"
edition = "2018"

description = "Alternative tokio thread pool for executing short, I/O-heavy futures efficiently"
readme = "README.md"

authors = ["Jon Gjengset <jon@thesquareplanet.com>"]

homepage = "https://github.com/jonhoo/tokio-io-pool"
repository = "https://github.com/jonhoo/tokio-io-pool.git"

keywords = ["futures", "tokio", "threadpool", "io"]
categories = ["asynchronous", "concurrency", "network-programming"]

license = "MIT/Apache-2.0"

[badges]
travis-ci = { repository = "jonhoo/tokio-io-pool" }
maintenance = { status = "experimental" }

[dependencies]
<<<<<<< HEAD
tokio-async-await = { git = "https://github.com/nemosupremo/tokio", rev="019d8af" }
futures = "0.1"
=======
futures-core-preview = "0.3.0-alpha.18"
tokio = "0.2.0-alpha.4"
>>>>>>> 09f5d278
num_cpus = "1.8"
tokio-executor = "0.2.0-alpha.4"

[dev-dependencies]
futures-preview = "0.3.0-alpha.18"
futures-util-preview = "0.3.0-alpha.18"<|MERGE_RESOLUTION|>--- conflicted
+++ resolved
@@ -21,13 +21,8 @@
 maintenance = { status = "experimental" }
 
 [dependencies]
-<<<<<<< HEAD
-tokio-async-await = { git = "https://github.com/nemosupremo/tokio", rev="019d8af" }
-futures = "0.1"
-=======
 futures-core-preview = "0.3.0-alpha.18"
 tokio = "0.2.0-alpha.4"
->>>>>>> 09f5d278
 num_cpus = "1.8"
 tokio-executor = "0.2.0-alpha.4"
 
